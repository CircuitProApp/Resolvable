--- conflicted
+++ resolved
@@ -17,23 +17,11 @@
         case overridable
     }
 
-<<<<<<< HEAD
-    // Generate flags parsed from `generate:` option set
-    private enum ResolvablePattern {
-        case full
-        case nonInstantiable
-    }
-    
+    // MARK: - Internal State
     private struct GenerateFlags {
         var hasDefinition: Bool
         var hasInstance: Bool
         // This can be simplified. If a definition exists, overrides should be included.
-=======
-    // MARK: - Internal State
-    private struct GenerateFlags {
-        var hasDefinition: Bool
-        var hasInstance: Bool
->>>>>>> aa3564ce
         var includeOverrideFields: Bool
     }
 
@@ -61,11 +49,8 @@
         var defaultBehavior: ResolvableDefault = .identity
         if let args = node.arguments?.as(LabeledExprListSyntax.self),
            let defaultArg = args.first(where: { $0.label?.text == "default" }) {
-<<<<<<< HEAD
-            let text = defaultArg.expression.trimmedDescription
-            if text == ".overridable" || text.hasSuffix(".overridable") || text == "\"overridable\"" {
-                defaultBehavior = .overridable
-            }
+            let text = defaultArg.expression.description.trimmingCharacters(in: .whitespacesAndNewlines)
+            if text.contains("overridable") { defaultBehavior = .overridable }
         }
 
          let pattern = parsePattern(from: node)
@@ -77,11 +62,6 @@
          case .nonInstantiable:
              generateFlags = GenerateFlags(hasDefinition: true, hasInstance: false, includeOverrideFields: true)
          }
-=======
-            let text = defaultArg.expression.description.trimmingCharacters(in: .whitespacesAndNewlines)
-            if text.contains("overridable") { defaultBehavior = .overridable }
-        }
->>>>>>> aa3564ce
 
         var allProperties: [VariableDeclSyntax] = []
         var fullOverrides: [VariableDeclSyntax] = []
@@ -146,16 +126,8 @@
         }
 
         if generateFlags.hasDefinition || generateFlags.hasInstance {
-<<<<<<< HEAD
-            decls.append(createSourceEnum(baseName: baseName,
-                                          hasDefinition: generateFlags.hasDefinition,
-                                          hasInstance: generateFlags.hasInstance))
-            decls.append(createResolvedStruct(baseName: baseName,
-                                              properties: allProperties,
-=======
             decls.append(createSourceEnum(hasDefinition: generateFlags.hasDefinition, hasInstance: generateFlags.hasInstance))
             decls.append(createResolvedStruct(properties: allProperties,
->>>>>>> aa3564ce
                                               hasDefinition: generateFlags.hasDefinition,
                                               hasInstance: generateFlags.hasInstance))
             decls.append(createResolverStruct(allProperties: allProperties,
@@ -372,7 +344,23 @@
         }
         """
     }
-<<<<<<< HEAD
+
+    // MARK: - Helper Functions
+    private static func parsePattern(from node: AttributeSyntax) -> ResolvablePattern {
+        guard let args = node.arguments?.as(LabeledExprListSyntax.self),
+              let patternArg = args.first(where: { $0.label?.text == "pattern" })
+        else { return .full }
+        if patternArg.expression.description.trimmingCharacters(in: .whitespacesAndNewlines).contains("nonInstantiable") {
+            return .nonInstantiable
+        }
+        return .full
+    }
+    
+    private static func extractTypeName(from expr: ExprSyntax) -> String? {
+        let text = expr.description.trimmingCharacters(in: .whitespacesAndNewlines)
+        if text.hasSuffix(".self") { return String(text.dropLast(5)) }
+        return text
+    }
     
     private static func parsePattern(from node: AttributeSyntax) -> ResolvablePattern {
         guard let args = node.arguments?.as(LabeledExprListSyntax.self),
@@ -388,25 +376,16 @@
         }
 
         return .full
-=======
-
-    // MARK: - Helper Functions
-    private static func parsePattern(from node: AttributeSyntax) -> ResolvablePattern {
-        guard let args = node.arguments?.as(LabeledExprListSyntax.self),
-              let patternArg = args.first(where: { $0.label?.text == "pattern" })
-        else { return .full }
-        if patternArg.expression.description.trimmingCharacters(in: .whitespacesAndNewlines).contains("nonInstantiable") {
-            return .nonInstantiable
-        }
-        return .full
-    }
-    
-    private static func extractTypeName(from expr: ExprSyntax) -> String? {
-        let text = expr.description.trimmingCharacters(in: .whitespacesAndNewlines)
-        if text.hasSuffix(".self") { return String(text.dropLast(5)) }
-        return text
->>>>>>> aa3564ce
-    }
+    }
+}
+
+// Diagnostics
+
+private func diagnoseError(_ context: some MacroExpansionContext,
+                           node: Syntax,
+                           id: String,
+                           message: String) {
+    context.diagnose(Diagnostic(node: node, message: ResolvableMessage(id: id, message: message, severity: .error)))
 }
 
 // MARK: - Diagnostics & Plugin Boilerplate
